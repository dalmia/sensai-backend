--- conflicted
+++ resolved
@@ -11,9 +11,6 @@
 )
 from api.models import TaskStatus, TaskType, QuestionType, TaskAIResponseType
 from api.utils.db import get_new_db_connection
-<<<<<<< HEAD
-from api.config import questions_table_name, integrations_table_name, users_table_name
-=======
 from api.config import (
     questions_table_name,
     organizations_table_name,
@@ -37,8 +34,8 @@
     course_generation_jobs_table_name,
     task_generation_jobs_table_name,
     code_drafts_table_name,
+    integrations_table_name,
 )
->>>>>>> 146c424f
 
 
 def convert_content_to_blocks(content: str) -> List[Dict]:
@@ -266,43 +263,6 @@
         return {row[0]: row[1] for row in result}
 
 
-<<<<<<< HEAD
-async def create_integrations_table_migration():
-    """
-    Migration: Creates the integrations table if it doesn't exist.
-    """
-    async with get_new_db_connection() as conn:
-        cursor = await conn.cursor()
-        
-        # Check if integrations table already exists
-        await cursor.execute(f"PRAGMA table_info({integrations_table_name})")
-        columns = [col[1] for col in await cursor.fetchall()]
-        
-        if not columns:  # Table doesn't exist
-            await cursor.execute(
-                f"""CREATE TABLE {integrations_table_name} (
-                    id INTEGER PRIMARY KEY AUTOINCREMENT,
-                    user_id INTEGER NOT NULL,
-                    integration_type TEXT NOT NULL,
-                    access_token TEXT NOT NULL,
-                    refresh_token TEXT,
-                    expires_at DATETIME,
-                    created_at DATETIME DEFAULT CURRENT_TIMESTAMP,
-                    FOREIGN KEY (user_id) REFERENCES {users_table_name}(id) ON DELETE CASCADE
-                )"""
-            )
-            
-            # Create indexes
-            await cursor.execute(
-                f"""CREATE INDEX idx_integration_user_id ON {integrations_table_name} (user_id)"""
-            )
-
-            await cursor.execute(
-                f"""CREATE INDEX idx_integration_integration_type ON {integrations_table_name} (integration_type)"""
-            )
-            
-            await conn.commit()
-=======
 async def remove_openai_columns_from_organizations():
     async with get_new_db_connection() as conn:
         cursor = await conn.cursor()
@@ -474,4 +434,40 @@
 async def run_migrations():
     await remove_openai_columns_from_organizations()
     await add_missing_timestamp_columns()
->>>>>>> 146c424f
+
+
+async def create_integrations_table_migration():
+    """
+    Migration: Creates the integrations table if it doesn't exist.
+    """
+    async with get_new_db_connection() as conn:
+        cursor = await conn.cursor()
+        
+        # Check if integrations table already exists
+        await cursor.execute(f"PRAGMA table_info({integrations_table_name})")
+        columns = [col[1] for col in await cursor.fetchall()]
+        
+        if not columns:  # Table doesn't exist
+            await cursor.execute(
+                f"""CREATE TABLE {integrations_table_name} (
+                    id INTEGER PRIMARY KEY AUTOINCREMENT,
+                    user_id INTEGER NOT NULL,
+                    integration_type TEXT NOT NULL,
+                    access_token TEXT NOT NULL,
+                    refresh_token TEXT,
+                    expires_at DATETIME,
+                    created_at DATETIME DEFAULT CURRENT_TIMESTAMP,
+                    FOREIGN KEY (user_id) REFERENCES {users_table_name}(id) ON DELETE CASCADE
+                )"""
+            )
+            
+            # Create indexes
+            await cursor.execute(
+                f"""CREATE INDEX idx_integration_user_id ON {integrations_table_name} (user_id)"""
+            )
+
+            await cursor.execute(
+                f"""CREATE INDEX idx_integration_integration_type ON {integrations_table_name} (integration_type)"""
+            )
+            
+            await conn.commit()